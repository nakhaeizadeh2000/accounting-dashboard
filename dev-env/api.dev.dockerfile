# Development Dockerfile for NestJS API

FROM node:20-alpine

#  install git on container nestjs project
RUN  apk add git

# create folder app and api and copy .git 
RUN mkdir /home/app
RUN mkdir /home/app/api
COPY  .git /home/app/.git

# Set working directory in the container
WORKDIR /home/app/api

# Copy package.json and package-lock.json
COPY ./api/package*.json ./

# Install nestjs command-line tool
RUN npm install -g @nestjs/cli

# Check if node_modules exist and delete it, else just ignore
# RUN rm -rf node_modules || true

# Install dependencies.
RUN npm install --legacy-peer-deps 

# Copy the rest of the application code
COPY ./api/. .

RUN chown -R node:node /home/app

USER node

# Build the app
# RUN npm run build

# Command to run the application
# CMD ["npm", "run", "start"]

# # Set entrypoint to keep the container running
# ENTRYPOINT ["tail", "-f", "/dev/null"]

# Command to run the application in development mode.
<<<<<<< HEAD
CMD ["npm", "run", "start:debug"]
=======
CMD ["npm", "run", "start:dev"]


# //TODO fix issue and level up security and write best practice 
>>>>>>> 9e164491
<|MERGE_RESOLUTION|>--- conflicted
+++ resolved
@@ -42,11 +42,7 @@
 # ENTRYPOINT ["tail", "-f", "/dev/null"]
 
 # Command to run the application in development mode.
-<<<<<<< HEAD
 CMD ["npm", "run", "start:debug"]
-=======
-CMD ["npm", "run", "start:dev"]
 
 
-# //TODO fix issue and level up security and write best practice 
->>>>>>> 9e164491
+# //TODO fix issue and level up security and write best practice 