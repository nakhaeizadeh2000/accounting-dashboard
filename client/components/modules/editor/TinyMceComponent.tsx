--- conflicted
+++ resolved
@@ -1,13 +1,7 @@
-<<<<<<< HEAD
-'use client';
-
-import { Editor as TinyMCEEditor } from '@tinymce/tinymce-react';
-=======
 // components/Editor.tsx
 'use client'; // Add this if using Next.js 13+ with App Router
 import { Editor } from '@tinymce/tinymce-react';
 import type { Editor as TinyMCEEditor } from 'tinymce';
->>>>>>> 0464717e
 import { useEffect, useRef } from 'react';
 import { useSelector } from 'react-redux';
 import { IRootState } from '@/store';
