--- conflicted
+++ resolved
@@ -40,37 +40,6 @@
   }, [initialValue]);
 
   return (
-<<<<<<< HEAD
-    <TinyMCEEditor
-      key={themeConfig.theme}
-      apiKey="no api key" // Get this from https://www.tiny.cloud/
-      onInit={(evt, editor) => {
-        editorRef.current = editor;
-        // Set initial content on init if available
-        if (initialValue && initialValue !== editor.getContent()) {
-          editor.setContent(initialValue);
-        }
-      }}
-      initialValue={initialValue}
-      init={{
-        branding: false,
-        statusbar: false,
-        height: 500,
-        menubar: true,
-        plugins: ['lists', 'code', 'anchor'],
-        skin: themeConfig.theme === 'dark' ? 'oxide-dark' : 'oxide',
-        content_css: themeConfig.theme === 'dark' ? 'tinymce-5-dark' : 'tinymce-5',
-        content_style: 'body { font-family:var(--font-yekan-bakh); font-size:14px }',
-        language: 'fa',
-        directionality: 'ltr',
-      }}
-      onEditorChange={(content) => {
-        if (onChange) {
-          onChange(content);
-        }
-      }}
-    />
-=======
     <>
       <Editor
         tinymceScriptSrc="/tinymce/tinymce.min.js"
@@ -129,7 +98,6 @@
         }}
       />
     </>
->>>>>>> f3fa3d87
   );
 };
 
