--- conflicted
+++ resolved
@@ -6,7 +6,6 @@
 //   name?: string;
 // };
 
-<<<<<<< HEAD
 const UserAddComponent = (props: Props) => {
   return (
     <div>
@@ -14,10 +13,6 @@
       <DataGridPremiumDemo />
     </div>
   );
-=======
-const UserAddComponent = (props: any) => {
-  return <div>UserAdd</div>;
->>>>>>> aea6fdec
 };
 
 export default UserAddComponent;