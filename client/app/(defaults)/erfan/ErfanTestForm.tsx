'use client';

import DatePickerSimpleComponent from '@/components/modules/date-pickers/DatePickerSimpleComponent';
import TimePickersSimpleComponent from '@/components/modules/date-pickers/TimePickersSimpleComponent';
import Editor from '@/components/modules/editor/TinyMceComponent';
import { IconButton, styled, TextField } from '@mui/material';
import { StaticDatePicker } from '@mui/x-date-pickers-pro';
import { BsMailbox } from 'react-icons/bs';
import { PiAirplaneTakeoffDuotone } from 'react-icons/pi';
import Badge, { BadgeProps } from '@mui/material/Badge';
<<<<<<< HEAD
import AdvancedBadgeExample from '@/components/modules/badge-new/examples/AdvancedBadgeExample';
import SimpleBadgeExample from '@/components/modules/badge-new/examples/SimpleBadgeExample';
import AnimatedBadge from '@/components/modules/badge-new/components/AnimatedBadge';
import AnimatedBadgeExample from '@/components/modules/badge-new/examples/AnimatedBadgeExample';

const StyledBadge = styled(Badge)<BadgeProps>(({ theme }) => ({
  '& .MuiBadge-badge': {
    right: -3,
    top: 13,
    border: '2px solid',
    padding: '0 4px',
  },
}));
=======
import BadgesComponents from '@/components/modules/badges/BadgesComponents';
import CheckboxExample from '@/components/modules/checkBox/examples/CheckBoxExample';
>>>>>>> f85ee4fc

const ErfanTestForm = () => {
  const setDate = (date: Date | null) => {
    if (date) {
      const localDate = new Date(date);
      const utcDate = localDate.toISOString();
      // console.log(utcDate, 'parent');
    }
  };

  const setTime = (time: string) => {
    if (time) {
      // console.log(time, 'parent time');
    }
  };

  const persianDayFormatter = (date: Date) => {
    const persianDays = ['ی', 'د', 'س', 'چ', 'پ', 'ج', 'ش'];
    const dayIndex = date.getDay();
    return persianDays[dayIndex];
  };

  return (
    <div className="m-2 mt-3 flex w-full flex-col justify-center gap-2">
      <TimePickersSimpleComponent
        options={{ label: 'ساعت', getValue: setTime, formatTime: 'HH:mm' }}
      />
      <hr className="m-4" />
      <DatePickerSimpleComponent
        options={{
          label: 'تاریخ',
          getValue: setDate,
          views: ['year', 'month', 'day'],
          openModalDefault: 'day',
          showClearable: true,
          disablePast: true,
          openButtonIcon: PiAirplaneTakeoffDuotone,
        }}
      />
      <hr className="m-4" />
      <TextField id="outlined-basic" label="ایمیل" variant="outlined" size="small" />
      <hr className="m-4" />
      <StaticDatePicker orientation="landscape" dayOfWeekFormatter={persianDayFormatter} />
      <hr className="m-4" />
      <Editor onChange={(data) => console.log(data)} />
      <hr className="m-4" />
      <span className="text-lg">Badge</span>
<<<<<<< HEAD
      <AdvancedBadgeExample />
      <SimpleBadgeExample />
      <AnimatedBadgeExample />
      <hr className="m-4" />
      <span className="text-lg">CheckBox</span>
=======
      <BadgesComponents
        content={100}
        options={{
          colorTypeBadge: 'bg-red-600',
          showZero: false,
          anchorOriginBadge: { vertical: 'top', horizontal: 'left' },
          contentClass: 'text-white',
          max: 99,
          animateEnabled: false,
        }}
        Icon={BsMailbox}
      />
      <hr className="m-4" />
      <span className="text-lg">CheckBox</span>
      <CheckboxExample />
>>>>>>> f85ee4fc
    </div>
  );
};

export default ErfanTestForm;<|MERGE_RESOLUTION|>--- conflicted
+++ resolved
@@ -1,31 +1,14 @@
 'use client';
-
 import DatePickerSimpleComponent from '@/components/modules/date-pickers/DatePickerSimpleComponent';
 import TimePickersSimpleComponent from '@/components/modules/date-pickers/TimePickersSimpleComponent';
 import Editor from '@/components/modules/editor/TinyMceComponent';
 import { IconButton, styled, TextField } from '@mui/material';
 import { StaticDatePicker } from '@mui/x-date-pickers-pro';
-import { BsMailbox } from 'react-icons/bs';
 import { PiAirplaneTakeoffDuotone } from 'react-icons/pi';
-import Badge, { BadgeProps } from '@mui/material/Badge';
-<<<<<<< HEAD
 import AdvancedBadgeExample from '@/components/modules/badge-new/examples/AdvancedBadgeExample';
 import SimpleBadgeExample from '@/components/modules/badge-new/examples/SimpleBadgeExample';
-import AnimatedBadge from '@/components/modules/badge-new/components/AnimatedBadge';
 import AnimatedBadgeExample from '@/components/modules/badge-new/examples/AnimatedBadgeExample';
-
-const StyledBadge = styled(Badge)<BadgeProps>(({ theme }) => ({
-  '& .MuiBadge-badge': {
-    right: -3,
-    top: 13,
-    border: '2px solid',
-    padding: '0 4px',
-  },
-}));
-=======
-import BadgesComponents from '@/components/modules/badges/BadgesComponents';
 import CheckboxExample from '@/components/modules/checkBox/examples/CheckBoxExample';
->>>>>>> f85ee4fc
 
 const ErfanTestForm = () => {
   const setDate = (date: Date | null) => {
@@ -73,29 +56,12 @@
       <Editor onChange={(data) => console.log(data)} />
       <hr className="m-4" />
       <span className="text-lg">Badge</span>
-<<<<<<< HEAD
       <AdvancedBadgeExample />
       <SimpleBadgeExample />
       <AnimatedBadgeExample />
       <hr className="m-4" />
       <span className="text-lg">CheckBox</span>
-=======
-      <BadgesComponents
-        content={100}
-        options={{
-          colorTypeBadge: 'bg-red-600',
-          showZero: false,
-          anchorOriginBadge: { vertical: 'top', horizontal: 'left' },
-          contentClass: 'text-white',
-          max: 99,
-          animateEnabled: false,
-        }}
-        Icon={BsMailbox}
-      />
-      <hr className="m-4" />
-      <span className="text-lg">CheckBox</span>
       <CheckboxExample />
->>>>>>> f85ee4fc
     </div>
   );
 };
